--- conflicted
+++ resolved
@@ -167,16 +167,9 @@
         Iter::<T>::new(&mut self).collect()
     }
 
-<<<<<<< HEAD
-        self.delimiter_split
-            .into_iter()
-            .map(|s| s.parse::<T>().map_err(Error::Parse))
-            .collect()
-=======
     /// Provides an iterator of items: (`T: FromStr`) `Result<T, T::Err>`.
     pub fn iter<T: FromStr>(&mut self) -> Iter<T> where T::Err: StdError  {
         Iter::new(self)
->>>>>>> abe80955
     }
 
     /// This method is just `internal_vector.join(delimiter)`
